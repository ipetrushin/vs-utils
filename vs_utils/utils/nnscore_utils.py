--- conflicted
+++ resolved
@@ -123,17 +123,11 @@
   print "Create a pdbqt file from the hydrogenated pdb above."
   charge_conversion = openbabel.OBConversion()
   charge_conversion.SetInAndOutFormats("pdb", "pdbqt")
-<<<<<<< HEAD
+
   # Make protein rigid
   print "Make protein rigid."
   charge_conversion.AddOption("c", charge_conversion.OUTOPTIONS)
   charge_conversion.AddOption("r", charge_conversion.OUTOPTIONS)
-=======
-  # Make molecule rigid
-  if rigid:
-    charge_conversion.AddOption("c", charge_conversion.OUTOPTIONS)
-    charge_conversion.AddOption("r", charge_conversion.OUTOPTIONS)
->>>>>>> d20639d9
   # Preserve hydrogens
   print "Preserve hydrogens"
   charge_conversion.AddOption("h", charge_conversion.OUTOPTIONS)
