--- conflicted
+++ resolved
@@ -3,10 +3,9 @@
 """
 import gzip
 import json
-import os
 import re
 import warnings
-import xml.etree.cElementTree as et
+import pandas as pd
 
 
 class PcbaJsonParser(object):
@@ -19,12 +18,14 @@
       Filename.
   """
   def __init__(self, filename):
-    if filename.endswith('.gz'):
+    if filename.endswith(".gz"):
       with gzip.open(filename) as f:
         self.tree = json.load(f)
-    else:
+    elif filename.endswith(".json"):
       with open(filename) as f:
         self.tree = json.load(f)
+    else:
+      raise ValueError("filename must be of type .json or .json.gz!")
 
     # should just be one record per file
     assert len(self.tree['PC_AssayContainer']) == 1
@@ -32,17 +33,31 @@
     # move in to the assay description
     self.root = self.tree['PC_AssayContainer'][0]['assay']['descr']
 
-  def get_aid(self):
-    """
-    Get assay ID.
-    """
-    return int(self.root['aid']['id'])
-
   def get_name(self):
     """
     Get assay name.
     """
     return self.root['name']
+
+  def get_aid(self):
+    """
+    Get assay AID.
+    """
+    return self.root["aid"]["id"]
+
+  def get_activity_outcome_method(self):
+    """
+    Get activity outcome method.
+    """
+    #
+    if "activity_outcome_method" in self.root:
+      method = self.root["activity_outcome_method"]
+      if (method == "confirmatory"
+          and "counterscreen" in self.get_name().lower()):
+        method = "counterscreen"
+      return method
+    else:
+      return None
 
   def get_description(self):
     """
@@ -81,150 +96,38 @@
     else:
       return None
 
+  def get_comment(self):
+    """
+    Get assay comment.
+    """
+    if "comment" in self.root:
+      if isinstance(self.root["comment"], list):
+        return "\n".join([line.strip() for line in self.root["comment"]])
+      else:
+        return self.root["comment"]
+    else:
+      return None
 
-class PcbaXmlParser(object):
-  """
-  Parser for PubChem BioAssay XML.
+  def get_results(self):
+    """
+    Get Assay result fields.
+    """
+    if "results" in self.root:
+      return self.root["results"]
+    else:
+      return None
 
-  Parameters
-  ----------
-  filename : str
-      Filename.
-  """
-  def __init__(self, filename):
-    if filename.endswith('.gz'):
-      with gzip.open(filename) as f:
-        self.tree = et.parse(f)
+  def get_revision(self):
+    """
+    Get assay revision.
+    """
+    if "revision" in self.root:
+      return self.root["revision"]
     else:
-      with open(filename) as f:
-        self.tree = et.parse(f)
+      return None
 
-    # default prefix for all tags
-    self.prefix = '{http://www.ncbi.nlm.nih.gov}'
 
-    # get pointers to description and data
-    descriptions = self.tree.getroot().iter(
-      self.prefix + 'PC-AssayDescription')
-    descriptions = list(descriptions)
-    assert len(descriptions) == 1  # check for only one assay
-    self.desc_root = descriptions[0]
-    self.data_root = self.tree.getroot().iter(self.prefix + 'PC-AssayResults')
-
-  def find(self, path, root=None):
-    """
-    Return a list of the elements with a given tag.
-
-    Parameters
-    ----------
-<<<<<<< HEAD
-    filename : str
-        Filename.
-    """
-    def __init__(self, filename):
-        self.tree = et.parse(filename)
-
-        # default prefix for all tags
-        self.prefix = '{http://www.ncbi.nlm.nih.gov}'
-
-        # move into tree to description level
-        descriptions = self.tree.getroot().iter(
-            self.prefix + 'PC-AssayDescription')
-        descriptions = list(descriptions)
-        assert len(descriptions) == 1
-        self.root = descriptions[0]
-
-    def find(self, tag, root=None):
-        """
-        Return a list of the elements with a given tag. Note that this only
-        searches the direct children of root.
-
-        Parameters
-        ----------
-        tag : str
-            XML tag.
-        root : bool, optional (default False)
-            Root of XML tree.
-        """
-        if root is None:
-            root = self.root
-        return root.findall(self.prefix + tag)
-
-    def join_children(self, elem):
-        """
-        Join the text for the children of an element.
-
-        Parameters
-        ----------
-        elem : Element
-            Element.
-        """
-        text = []
-        for child in elem.getchildren():
-            if child.text is not None:
-                text.append(child.text.strip())
-            else:
-                text.append('')
-        return '\n'.join(text)
-
-    def get_name(self):
-        """
-        Get assay name.
-        """
-        elem = self.find('PC-AssayDescription_name')
-        assert len(elem) == 1
-        return elem[0].text
-
-    def get_description(self):
-        """
-        Get assay description.
-        """
-        elem = self.find('PC-AssayDescription_description')
-        assert len(elem) == 1
-        return self.join_children(elem[0])
-
-    def get_protocol(self):
-        """
-        Get assay protocol.
-        """
-        elem = self.find('PC-AssayDescription_protocol')
-        assert len(elem) == 1
-        return self.join_children(elem[0])
-
-    def get_target(self):
-        """
-        Get assay target.
-
-        NOTE: Does not return organism information (requires more complicated
-            parsing).
-
-        Returns
-        -------
-        target : dict
-            A dictionary containing keys for target information types, such
-            as 'name', 'mol-id', and 'molecule-type'.
-        """
-        # organism information requires more complicated parsing (use JSON)
-        warnings.warn('Does not return organism information.')
-        elem = self.find('PC-AssayDescription_target')
-        if len(elem) == 0:
-            return None  # no target
-        assert len(elem) == 1
-        targets = []
-        info = self.find('PC-AssayTargetInfo', elem[0])
-        for this_info in info:
-            target = {}
-            for e in this_info.getchildren():
-                if not e.text.strip():
-                    continue  # skip blank entries
-                m = re.search('PC-AssayTargetInfo_(.*)', e.tag)
-                key = m.groups()[0]
-                key = key.replace('-', '_')  # match json
-                target[key] = e.text
-            targets.append(target)
-        assert len(targets)
-        return targets
-
-class PcbaPandasWriter(object):
+class PcbaPandasHandler(object):
     """
     Writes data from PCBA into pandas dataframes.
 
@@ -232,97 +135,29 @@
     ----------
     """
     def __init__(self):
-      pass
-=======
-    path : list
-        XML path. Each element of the list is an XML node to which self.prefix
-        will be prepended.
-    root : bool, optional (default False)
-        Root of XML tree.
-    """
-    if root is None:
-      root = self.desc_root
-    path = os.path.join(*[self.prefix + tag for tag in path])
-    return root.findall(path)
+      self.index = 0
+      self.df = pd.DataFrame(
+          {}, columns=["name", "aid", "activity_outcome_method",
+                       "description", "comment", "results", "revision"])
 
-  def join_children(self, elem):
-    """
-    Join the text for the children of an element.
+    def add_dataset(self, filename):
+      """
+      Adds dataset to internal dataframe.
+      """
+      parser = PcbaJsonParser(filename)
+      data = parser.root
+      row = {}
+      row["name"] = parser.get_name()
+      row["aid"] = parser.get_aid()
+      row["activity_outcome_method"] = parser.get_activity_outcome_method()
+      row["description"] = parser.get_description()
+      row["comment"] = parser.get_comment()
+      row["results"] = parser.get_results()
+      row["revision"] = parser.get_revision()
+      self.df.loc[self.index] = pd.Series(row)
 
-    Parameters
-    ----------
-    elem : Element
-        Element.
-    """
-    text = []
-    for child in elem.getchildren():
-      if child.text is not None:
-        text.append(child.text.strip())
-      else:
-        text.append('')
-    return '\n'.join(text)
-
-  def get_aid(self):
-    """
-    Get assay ID.
-    """
-    elem = self.find(['PC-AssayDescription_aid', 'PC-ID', 'PC-ID_id'])
-    assert len(elem) == 1
-    return int(elem[0].text)
-
-  def get_name(self):
-    """
-    Get assay name.
-    """
-    elem = self.find(['PC-AssayDescription_name'])
-    assert len(elem) == 1
-    return elem[0].text
-
-  def get_description(self):
-    """
-    Get assay description.
-    """
-    elem = self.find(['PC-AssayDescription_description'])
-    assert len(elem) == 1
-    return self.join_children(elem[0])
-
-  def get_protocol(self):
-    """
-    Get assay protocol.
-    """
-    elem = self.find(['PC-AssayDescription_protocol'])
-    assert len(elem) == 1
-    return self.join_children(elem[0])
-
-  def get_target(self):
-    """
-    Get assay target.
-
-    NOTE: Does not return organism information (requires more complicated
-        parsing).
-
-    Returns
-    -------
-    target : dict
-        A dictionary containing keys for target information types, such
-        as 'name', 'mol-id', and 'molecule-type'.
-    """
-    # organism information requires more complicated parsing (use JSON)
-    warnings.warn('Does not return organism information.')
-    elems = self.find(['PC-AssayDescription_target', 'PC-AssayTargetInfo'])
-    if len(elems) == 0:
-      return None  # no target
-    targets = []
-    for elem in elems:
-      target = {}
-      for e in elem.getchildren():
-        if not e.text.strip():
-          continue  # skip blank entries
-        m = re.search('PC-AssayTargetInfo_(.*)', e.tag)
-        key = m.groups()[0]
-        key = key.replace('-', '_')  # match json
-        target[key] = e.text
-      targets.append(target)
-    assert len(targets)
-    return targets
->>>>>>> 423463fd
+    def to_csv(self, out):
+      """
+      Writes internal dataframe to provided location as csv.
+      """
+      self.df.to_csv(out)