--- conflicted
+++ resolved
@@ -6,13 +6,7 @@
 __copyright__ = "Copyright 2014, Stanford University"
 __license__ = "BSD 3-clause"
 
-<<<<<<< HEAD
-import subprocess
-
-from rdkit import Chem
-=======
 from rdkit.Chem import Draw
->>>>>>> 052f2471
 
 from pande_gas.features import Featurizer
 from pande_gas.utils import image_utils
@@ -52,28 +46,4 @@
         pixels = image_utils.get_pixels(image)
         if self.flatten:
             pixels = pixels.ravel()
-<<<<<<< HEAD
-        return pixels
-
-    def image_from_smiles(self, smiles):
-        """
-        Generate a PNG image from a SMILES string using OpenBabel.
-
-        Note that we call OpenBabel using subprocss to avoid entanglements
-        with the GNU GPL.
-
-        Parameters
-        ----------
-        smiles : str
-            SMILES string.
-        """
-        png_args = ['obabel', '-ican', '-opng', '-xd', '-xC',
-                    '-xp {}'.format(self.size)]
-        p = subprocess.Popen(png_args, stdin=subprocess.PIPE,
-                             stdout=subprocess.PIPE, stderr=subprocess.PIPE)
-        png, _ = p.communicate(smiles)
-        im = image_utils.load(png)
-        return im
-=======
-        return pixels
->>>>>>> 052f2471
+        return pixels